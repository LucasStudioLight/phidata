from pathlib import Path
from typing import Optional, Any, Dict, List, Union
from typing_extensions import Literal

from phidata.aws.api_client import AwsApiClient
from phidata.aws.resource.base import AwsResource
from phidata.aws.resource.cloudformation.stack import CloudFormationStack
from phidata.aws.resource.rds.db_instance import DbInstance
from phidata.aws.resource.rds.db_subnet_group import DbSubnetGroup
from phidata.utils.cli_console import print_info, print_error, print_warning
from phidata.utils.log import logger


class DbCluster(AwsResource):
    """
    # https://boto3.amazonaws.com/v1/documentation/api/latest/reference/services/rds.html
    """

    resource_type = "DbCluster"
    service_name = "rds"

    # Name of the cluster.
    name: str
    # The name of the database engine to be used for this DB cluster.
    engine: Union[
        str, Literal["aurora", "aurora-mysql", "aurora-postgresql", "mysql", "postgres"]
    ]
    # DbInstances to add to this cluster
    db_instances: Optional[List[DbInstance]] = None
    # The version number of the database engine to use.
    # For valid engine_version values, refer to
    # https://boto3.amazonaws.com/v1/documentation/api/latest/reference/services/rds.html#RDS.Client.create_db_cluster
    engine_version: Optional[str] = None

    # The port number on which the instances in the DB cluster accept connections.
    # RDS for MySQL and Aurora MySQL
    # - Default: 3306
    # - Valid values: 1150-65535
    # RDS for PostgreSQL and Aurora PostgreSQL
    # - Default: 5432
    # - Valid values: 1150-65535
    port: Optional[int] = None
    # The name of the master user for the DB cluster.
    # Constraints:
    #   Must be 1 to 16 letters or numbers.
    #   First character must be a letter.
    #   Can't be a reserved word for the chosen database engine.
    # Provide MASTER_USERNAME here or as MASTER_USERNAME in secrets_file
    master_username: Optional[str] = None
    # The password for the master database user. This password can contain any printable ASCII character
    # except "/", """, or "@".
    # Constraints: Must contain from 8 to 41 characters.
    # Provide MASTER_USER_PASSWORD here or as MASTER_USER_PASSWORD in secrets_file
    master_user_password: Optional[str] = None
    # Read secrets from a file in yaml format
    secrets_file: Optional[Path] = None

    # A list of Availability Zones (AZs) where DB instances in the DB cluster can be created.
    # Valid for: Aurora DB clusters only
    availability_zones: Optional[List[str]] = None
    # The number of days for which automated backups are retained.
    # Default: 1
    # Constraints: Must be a value from 1 to 35
    # Valid for: Aurora DB clusters and Multi-AZ DB clusters
    backup_retention_period: Optional[int] = None
    # A value that indicates that the DB cluster should be associated with the specified CharacterSet.
    # Valid for: Aurora DB clusters only
    character_set_name: Optional[str] = None
    # The name for your database of up to 64 alphanumeric characters.
    # If you do not provide a name, Amazon RDS doesn't create a database in the DB cluster you are creating.
    # Provide DATABASE_NAME here or as DATABASE_NAME in secrets_file
    # Valid for: Aurora DB clusters and Multi-AZ DB clusters
    database_name: Optional[str] = None
    # The DB cluster identifier. This parameter is stored as a lowercase string.
    # If None, use the name as the db_cluster_identifier
    # Constraints:
    #   Must contain from 1 to 63 letters, numbers, or hyphens.
    #   First character must be a letter.
    #   Can't end with a hyphen or contain two consecutive hyphens.
    # Example: my-cluster1
    # Valid for: Aurora DB clusters and Multi-AZ DB clusters
    db_cluster_identifier: Optional[str] = None
    # The name of the DB cluster parameter group to associate with this DB cluster.
    # If you do not specify a value, then the default DB cluster parameter group for the specified
    # DB engine and version is used.
    # Constraints: If supplied, must match the name of an existing DB cluster parameter group.
    db_cluster_parameter_group_name: Optional[str] = None

    ## Networking
    # A list of EC2 VPC security groups to associate with this DB cluster.
    vpc_security_group_ids: Optional[List[str]] = None
    # If vpc_security_group_ids is None,
    # Read the security_group_id from vpc_stack
    vpc_stack: Optional[CloudFormationStack] = None

    # A DB subnet group to associate with this DB cluster.
    # This setting is required to create a Multi-AZ DB cluster.
    # Constraints: Must match the name of an existing DBSubnetGroup. Must not be default.
    db_subnet_group_name: Optional[str] = None
    # If db_subnet_group_name is None,
    # Read the db_subnet_group_name from db_subnet_group
    db_subnet_group: Optional[DbSubnetGroup] = None

    # A value that indicates that the DB cluster should be associated with the specified option group.
    option_group_name: Optional[str] = None
    # The daily time range during which automated backups are created if automated backups are enabled
    # using the BackupRetentionPeriod parameter.
    # The default is a 30-minute window selected at random from an 8-hour block of time for each
    # Amazon Web Services Region.
    # Constraints:
    #   Must be in the format hh24:mi-hh24:mi .
    #   Must be in Universal Coordinated Time (UTC).
    #   Must not conflict with the preferred maintenance window.
    #   Must be at least 30 minutes.
    preferred_backup_window: Optional[str] = None
    # The weekly time range during which system maintenance can occur, in Universal Coordinated Time (UTC).
    # Format: ddd:hh24:mi-ddd:hh24:mi
    # The default is a 30-minute window selected at random from an 8-hour block of time for each
    # Amazon Web Services Region, occurring on a random day of the week.
    # Valid Days: Mon, Tue, Wed, Thu, Fri, Sat, Sun.
    # Constraints: Minimum 30-minute window.
    preferred_maintenance_window: Optional[str] = None
    # The Amazon Resource Name (ARN) of the source DB instance or DB cluster
    # if this DB cluster is created as a read replica.
    replication_source_identifier: Optional[str] = None
    # Tags to assign to the DB cluster.
    tags: Optional[List[Dict[str, str]]] = None
    # A value that indicates whether the DB cluster is encrypted.
    storage_encrypted: Optional[bool] = None
    # The Amazon Web Services KMS key identifier for an encrypted DB cluster.
    kms_key_id: Optional[str] = None
    pre_signed_url: Optional[str] = None
    # A value that indicates whether to enable mapping of Amazon Web Services Identity and Access Management (IAM)
    # accounts to database accounts. By default, mapping isn't enabled.
    enable_iam_database_authentication: Optional[bool] = None
    # The target backtrack window, in seconds. To disable backtracking, set this value to 0.
    # Default: 0
    backtrack_window: Optional[int] = None
    # The list of log types that need to be enabled for exporting to CloudWatch Logs.
    # The values in the list depend on the DB engine being used.
    # RDS for MySQL: Possible values are error , general , and slowquery .
    # RDS for PostgreSQL: Possible values are postgresql and upgrade .
    # Aurora MySQL: Possible values are audit , error , general , and slowquery .
    # Aurora PostgreSQL: Possible value is postgresql .
    enable_cloudwatch_logs_exports: Optional[List[str]] = None
    # The DB engine mode of the DB cluster,
    # either provisioned , serverless , parallelquery , global , or multimaster .
    engine_mode: Optional[
        Literal["provisioned", "serverless", "parallelquery", "global", "multimaster"]
    ] = None
    # For DB clusters in serverless DB engine mode, the scaling properties of the DB cluster.
    scaling_configuration: Optional[Dict[str, Any]] = None
    # A value that indicates whether the DB cluster has deletion protection enabled.
    # The database can't be deleted when deletion protection is enabled. By default, deletion protection isn't enabled.
    deletion_protection: Optional[bool] = None
    # The global cluster ID of an Aurora cluster that becomes the primary cluster in the new global database cluster.
    global_cluster_identifier: Optional[str] = None
    # A value that indicates whether to enable the HTTP endpoint for an Aurora Serverless v1 DB cluster.
    # By default, the HTTP endpoint is disabled.
    # When enabled, the HTTP endpoint provides a connectionless web service
    # API for running SQL queries on the Aurora Serverless v1 DB cluster.
    # You can also query your database from inside the RDS console with the query editor.
    enable_http_endpoint: Optional[bool] = None
    # A value that indicates whether to copy all tags from the DB cluster to snapshots of the DB cluster.
    # The default is not to copy them.
    copy_tags_to_snapshot: Optional[bool] = None
    # The Active Directory directory ID to create the DB cluster in.
    # For Amazon Aurora DB clusters, Amazon RDS can use Kerberos authentication to authenticate users that connect to
    # the DB cluster.
    domain: Optional[str] = None
    # Specify the name of the IAM role to be used when making API calls to the Directory Service.
    domain_iam_role_name: Optional[str] = None
    enable_global_write_forwarding: Optional[bool] = None

    # Compute and memory capacity of each DB instance in the Multi-AZ DB cluster, for example db.m6g.xlarge.
    # Not all DB instance classes are available in all Amazon Web Services Regions, or for all database engines.
    # This setting is required to create a Multi-AZ DB cluster.
    db_instance_class: Optional[str] = None
    # The amount of storage in gibibytes (GiB) to allocate to each DB instance in the Multi-AZ DB cluster.
    allocated_storage: Optional[int] = None
    # Specifies the storage type to be associated with the DB cluster.
    # This setting is required to create a Multi-AZ DB cluster.
    # Valid values: io1
    # When specified, a value for the Iops parameter is required.
    # Default: io1
    storage_type: Optional[str] = None
    # The amount of Provisioned IOPS (input/output operations per second) to be initially allocated for each DB
    # instance in the Multi-AZ DB cluster.
    iops: Optional[int] = None
    # A value that indicates whether the DB cluster is publicly accessible.
    # When the DB cluster is publicly accessible, its Domain Name System (DNS) endpoint resolves to the private IP
    # address from within the DB cluster's virtual private cloud (VPC). It resolves to the public IP address from
    # outside of the DB cluster's VPC. Access to the DB cluster is ultimately controlled by the security group it uses.
    # That public access isn't permitted if the security group assigned to the DB cluster doesn't permit it.
    # When the DB cluster isn't publicly accessible, it is an internal DB cluster with a DNS name
    # that resolves to a private IP address.
    publicly_accessible: Optional[bool] = None
    # A value that indicates whether minor engine upgrades are applied automatically to the DB cluster during the
    # maintenance window. By default, minor engine upgrades are applied automatically.
    auto_minor_version_upgrade: Optional[bool] = None
    # The interval, in seconds, between points when Enhanced Monitoring metrics are collected for the DB cluster.
    # To turn off collecting Enhanced Monitoring metrics, specify 0. The default is 0.
    # If MonitoringRoleArn is specified, also set MonitoringInterval to a value other than 0.
    # Valid Values: 0, 1, 5, 10, 15, 30, 60
    monitoring_interval: Optional[int] = None
    # The Amazon Resource Name (ARN) for the IAM role that permits RDS to send
    # Enhanced Monitoring metrics to Amazon CloudWatch Logs.
    monitoring_role_arn: Optional[str] = None
    enable_performance_insights: Optional[bool] = None
    performance_insights_kms_key_id: Optional[str] = None
    performance_insights_retention_period: Optional[int] = None
    # Contains the scaling configuration of an Aurora Serverless v2 DB cluster.
    serverless_v2_scaling_configuration: Dict[str, Any] = {
        "MinCapacity": 0.5,
        "MaxCapacity": 8,
    }
    # The network type of the DB cluster.
    # Valid values:
    # - IPV4
    # - DUAL
    # The network type is determined by the DBSubnetGroup specified for the DB cluster.
    # A DBSubnetGroup can support only the IPv4 protocol or the IPv4 and the IPv6 protocols (DUAL ).
    network_type: Optional[str] = None
    # Reserved for future use.
    db_system_id: Optional[str] = None
    # The ID of the region that contains the source for the db cluster.
    source_region: Optional[str] = None

    # Skip the creation of a final DB cluster snapshot before the DB cluster is deleted.
    # If skip_final_snapshot = True, no DB cluster snapshot is created.
    # If skip_final_snapshot = None, a DB cluster snapshot is created before the DB cluster is deleted.
    #
    # You must specify a FinalDBSnapshotIdentifier parameter
    # if skip_final_snapshot = None.
    skip_final_snapshot: Optional[bool] = True
    final_db_snapshot_identifier: Optional[str] = None

<<<<<<< HEAD
    # Cache secret_data
    cached_secret_data: Optional[Dict[str, Any]] = None

    # Variables needed for update function
    new_db_cluster_identifier: Optional[str] = None
    apply_immediately: Optional[bool] = None
    cloudwatch_logs_exports: Optional[List[str]] = None
    allow_major_version_upgrade: Optional[bool] = None
    db_instance_parameter_group_name: Optional[str] = None
    manage_master_user_password: Optional[bool] = None
    rotate_master_user_password: Optional[bool] = None
    master_iser_secter_kms_key_id: Optional[str] = None
    allow_engine_mode_change: Optional[bool] = None

=======
>>>>>>> e3aacfe9
    def get_db_cluster_identifier(self):
        return self.db_cluster_identifier or self.name

    def get_master_username(self) -> Optional[str]:
        master_username = self.master_username
        if master_username is None and self.secrets_file is not None:
            # read from secrets_file
            secret_data = self.get_secret_data()
            if secret_data is not None:
                master_username = secret_data.get("MASTER_USERNAME", master_username)
        return master_username

    def get_master_user_password(self) -> Optional[str]:
        master_user_password = self.master_user_password
        if master_user_password is None and self.secrets_file is not None:
            # read from secrets_file
            secret_data = self.get_secret_data()
            if secret_data is not None:
                master_user_password = secret_data.get(
                    "MASTER_USER_PASSWORD", master_user_password
                )
        return master_user_password

    def get_database_name(self) -> Optional[str]:
        database_name = self.database_name
        if database_name is None and self.secrets_file is not None:
            # read from secrets_file
            secret_data = self.get_secret_data()
            if secret_data is not None:
                database_name = secret_data.get("DATABASE_NAME", database_name)
                if database_name is None:
                    database_name = secret_data.get("DB_NAME", database_name)
        return database_name

    def get_db_name(self) -> Optional[str]:
        # Alias for get_database_name because db_instances use `db_name` and db_clusters use `database_name`
        return self.get_database_name()

    def _create(self, aws_client: AwsApiClient) -> bool:
        """Creates the DbCluster

        Args:
            aws_client: The AwsApiClient for the current cluster
        """
        print_info(f"Creating {self.get_resource_type()}: {self.get_resource_name()}")

        # Step 1: Get the VpcSecurityGroupIds
        vpc_security_group_ids = self.vpc_security_group_ids
        if vpc_security_group_ids is None and self.vpc_stack is not None:
            vpc_stack_sg = self.vpc_stack.get_security_group(aws_client=aws_client)
            if vpc_stack_sg is not None:
                logger.debug(f"Using SecurityGroup: {vpc_stack_sg}")
                vpc_security_group_ids = [vpc_stack_sg]

        # Step 2: Get the DbSubnetGroupName
        db_subnet_group_name = self.db_subnet_group_name
        if db_subnet_group_name is None and self.db_subnet_group is not None:
            db_subnet_group_name = self.db_subnet_group.name
            logger.debug(f"Using DbSubnetGroup: {db_subnet_group_name}")

        # create a dict of args which are not null, otherwise aws type validation fails
        not_null_args: Dict[str, Any] = {}
        if self.availability_zones:
            not_null_args["AvailabilityZones"] = self.availability_zones
        if self.backup_retention_period:
            not_null_args["BackupRetentionPeriod"] = self.backup_retention_period
        if self.character_set_name:
            not_null_args["CharacterSetName"] = self.character_set_name

        database_name = self.get_database_name()
        if database_name:
            not_null_args["DatabaseName"] = database_name

        if self.db_cluster_parameter_group_name:
            not_null_args[
                "DBClusterParameterGroupName"
            ] = self.db_cluster_parameter_group_name

        if vpc_security_group_ids is not None:
            not_null_args["VpcSecurityGroupIds"] = vpc_security_group_ids
        if db_subnet_group_name is not None:
            not_null_args["DBSubnetGroupName"] = db_subnet_group_name

        if self.engine_version:
            not_null_args["EngineVersion"] = self.engine_version
        if self.port:
            not_null_args["Port"] = self.port

        master_username = self.get_master_username()
        if master_username:
            not_null_args["MasterUsername"] = master_username
        master_user_password = self.get_master_user_password()
        if master_user_password:
            not_null_args["MasterUserPassword"] = master_user_password

        if self.option_group_name:
            not_null_args["OptionGroupName"] = self.option_group_name
        if self.preferred_backup_window:
            not_null_args["PreferredBackupWindow"] = self.preferred_backup_window
        if self.preferred_maintenance_window:
            not_null_args[
                "PreferredMaintenanceWindow"
            ] = self.preferred_maintenance_window
        if self.replication_source_identifier:
            not_null_args[
                "ReplicationSourceIdentifier"
            ] = self.replication_source_identifier
        if self.tags:
            not_null_args["Tags"] = self.tags
        if self.storage_encrypted:
            not_null_args["StorageEncrypted"] = self.storage_encrypted
        if self.kms_key_id:
            not_null_args["KmsKeyId"] = self.kms_key_id
        if self.enable_iam_database_authentication:
            not_null_args[
                "EnableIAMDbClusterAuthentication"
            ] = self.enable_iam_database_authentication
        if self.backtrack_window:
            not_null_args["BacktrackWindow"] = self.backtrack_window
        if self.enable_cloudwatch_logs_exports:
            not_null_args[
                "EnableCloudwatchLogsExports"
            ] = self.enable_cloudwatch_logs_exports
        if self.engine_mode:
            not_null_args["EngineMode"] = self.engine_mode
        if self.scaling_configuration:
            not_null_args["ScalingConfiguration"] = self.scaling_configuration
        if self.deletion_protection:
            not_null_args["DeletionProtection"] = self.deletion_protection
        if self.global_cluster_identifier:
            not_null_args["GlobalClusterIdentifier"] = self.global_cluster_identifier
        if self.enable_http_endpoint:
            not_null_args["EnableHttpEndpoint"] = self.enable_http_endpoint
        if self.copy_tags_to_snapshot:
            not_null_args["CopyTagsToSnapshot"] = self.copy_tags_to_snapshot
        if self.domain:
            not_null_args["Domain"] = self.domain
        if self.domain_iam_role_name:
            not_null_args["DomainIAMRoleName"] = self.domain_iam_role_name
        if self.enable_global_write_forwarding:
            not_null_args[
                "EnableGlobalWriteForwarding"
            ] = self.enable_global_write_forwarding
        if self.db_instance_class:
            not_null_args["DBClusterInstanceClass"] = self.db_instance_class
        if self.allocated_storage:
            not_null_args["AllocatedStorage"] = self.allocated_storage
        if self.storage_type:
            not_null_args["StorageType"] = self.storage_type
        if self.iops:
            not_null_args["Iops"] = self.iops
        if self.publicly_accessible:
            not_null_args["PubliclyAccessible"] = self.publicly_accessible
        if self.auto_minor_version_upgrade:
            not_null_args["AutoMinorVersionUpgrade"] = self.auto_minor_version_upgrade
        if self.monitoring_interval:
            not_null_args["MonitoringInterval"] = self.monitoring_interval
        if self.monitoring_role_arn:
            not_null_args["MonitoringRoleArn"] = self.monitoring_role_arn
        if self.enable_performance_insights:
            not_null_args[
                "EnablePerformanceInsights"
            ] = self.enable_performance_insights
        if self.performance_insights_kms_key_id:
            not_null_args[
                "PerformanceInsightsKMSKeyId"
            ] = self.performance_insights_kms_key_id
        if self.performance_insights_retention_period:
            not_null_args[
                "PerformanceInsightsRetentionPeriod"
            ] = self.performance_insights_retention_period
        if self.serverless_v2_scaling_configuration:
            not_null_args[
                "ServerlessV2ScalingConfiguration"
            ] = self.serverless_v2_scaling_configuration
        if self.network_type:
            not_null_args["NetworkType"] = self.network_type
        if self.db_system_id:
            not_null_args["DBSystemId"] = self.db_system_id
        if self.source_region:
            not_null_args["SourceRegion"] = self.source_region

        # Step 3: Create DbCluster
        service_client = self.get_service_client(aws_client)
        try:
            create_response = service_client.create_db_cluster(
                DBClusterIdentifier=self.get_db_cluster_identifier(),
                Engine=self.engine,
                **not_null_args,
            )
            logger.debug(f"DbCluster: {create_response}")
            database_dict = create_response.get("DBCluster", {})

            # Validate database creation
            if database_dict is not None:
                print_info(f"DbCluster created: {self.get_db_cluster_identifier()}")
                self.active_resource = create_response
                return True
        except Exception as e:
            print_error(f"{self.get_resource_type()} could not be created.")
            print_error(e)
        return False

    def post_create(self, aws_client: AwsApiClient) -> bool:
        db_instances_created = []
        if self.db_instances is not None:
            for db_instance in self.db_instances:
                db_instance.db_cluster_identifier = self.get_db_cluster_identifier()
                if db_instance._create(aws_client):  # type: ignore
                    db_instances_created.append(db_instance)

        # Wait for DbCluster to be created
        if self.wait_for_creation:
            try:
                print_info(f"Waiting for {self.get_resource_type()} to be active.")
                waiter = self.get_service_client(aws_client).get_waiter(
                    "db_cluster_available"
                )
                waiter.wait(
                    DBClusterIdentifier=self.get_db_cluster_identifier(),
                    WaiterConfig={
                        "Delay": self.waiter_delay,
                        "MaxAttempts": self.waiter_max_attempts,
                    },
                )
            except Exception as e:
                print_error("Waiter failed.")
                print_error(e)

            # Wait for DbInstances to be created
            for db_instance in db_instances_created:
                db_instance.post_create(aws_client)

        return True

    def _read(self, aws_client: AwsApiClient) -> Optional[Any]:
        """Returns the DbCluster

        Args:
            aws_client: The AwsApiClient for the current cluster
        """
        logger.debug(f"Reading {self.get_resource_type()}: {self.get_resource_name()}")

        from botocore.exceptions import ClientError

        service_client = self.get_service_client(aws_client)
        try:
            db_cluster_identifier = self.get_db_cluster_identifier()
            describe_response = service_client.describe_db_clusters(
                DBClusterIdentifier=db_cluster_identifier
            )
            logger.debug(f"DbCluster: {describe_response}")
            db_clusters_list = describe_response.get("DBClusters", None)

            if db_clusters_list is not None and isinstance(db_clusters_list, list):
                for _db_cluster in db_clusters_list:
                    _cluster_identifier = _db_cluster.get("DBClusterIdentifier", None)
                    if _cluster_identifier == db_cluster_identifier:
                        self.active_resource = _db_cluster
                        break
        except ClientError as ce:
            logger.debug(f"ClientError: {ce}")
        except Exception as e:
            print_error(f"Error reading {self.get_resource_type()}.")
            print_error(e)
        return self.active_resource

    def _delete(self, aws_client: AwsApiClient) -> bool:
        """Deletes the DbCluster

        Args:
            aws_client: The AwsApiClient for the current cluster
        """
        print_info(f"Deleting {self.get_resource_type()}: {self.get_resource_name()}")

        service_client = self.get_service_client(aws_client)
        self.active_resource = None

        # Step 1: Delete DbInstances
        if self.db_instances is not None:
            for db_instance in self.db_instances:
                db_instance._delete(aws_client)

        # Step 2: Delete DbCluster
        # create a dict of args which are not null, otherwise aws type validation fails
        not_null_args: Dict[str, Any] = {}
        if self.final_db_snapshot_identifier:
            not_null_args[
                "FinalDBSnapshotIdentifier"
            ] = self.final_db_snapshot_identifier

        try:
            db_cluster_identifier = self.get_db_cluster_identifier()
            delete_response = service_client.delete_db_cluster(
                DBClusterIdentifier=db_cluster_identifier,
                SkipFinalSnapshot=self.skip_final_snapshot,
                **not_null_args,
            )
            logger.debug(f"DbCluster: {delete_response}")
            print_info(
                f"{self.get_resource_type()}: {self.get_resource_name()} deleted"
            )
            return True
        except Exception as e:
            print_error(f"{self.get_resource_type()} could not be deleted.")
            print_error("Please try again or delete resources manually.")
            print_error(e)
        return False

    def post_delete(self, aws_client: AwsApiClient) -> bool:
        # Wait for DbCluster to be deleted
        if self.wait_for_deletion:
            try:
                print_info(f"Waiting for {self.get_resource_type()} to be deleted.")
                waiter = self.get_service_client(aws_client).get_waiter(
                    "db_cluster_deleted"
                )
                waiter.wait(
                    DBClusterIdentifier=self.get_db_cluster_identifier(),
                    WaiterConfig={
                        "Delay": self.waiter_delay,
                        "MaxAttempts": self.waiter_max_attempts,
                    },
                )
            except Exception as e:
                print_error("Waiter failed.")
                print_error(e)
        return True

    def _update(self, aws_client: AwsApiClient) -> bool:
        """Update DbCluster"""
        print_info(f"Updating {self.get_resource_type()}: {self.get_resource_name()}")

        # Step 1: Get the VpcSecurityGroupIds
        vpc_security_group_ids = self.vpc_security_group_ids
        if vpc_security_group_ids is None and self.vpc_stack is not None:
            vpc_stack_sg = self.vpc_stack.get_security_group(aws_client=aws_client)
            if vpc_stack_sg is not None:
                logger.debug(f"Using SecurityGroup: {vpc_stack_sg}")
                vpc_security_group_ids = [vpc_stack_sg]

        service_client = self.get_service_client(aws_client)

        # create a dict of args which are not null, otherwise aws type validation fails
        not_null_args: Dict[str, Any] = {}
        if self.new_db_cluster_identifier:
            not_null_args["NewDBClusterIdentifier"] = self.new_db_cluster_identifier
        if self.apply_immediately:
            not_null_args["ApplyImmediately"] = self.apply_immediately
        if self.backup_retention_period:
            not_null_args["BackupRetentionPeriod"] = self.backup_retention_period
        if self.db_cluster_parameter_group_name:
            not_null_args[
                "DBClusterParameterGroupName"
            ] = self.db_cluster_parameter_group_name
        if vpc_security_group_ids is not None:
            not_null_args["VpcSecurityGroupIds"] = vpc_security_group_ids
        if self.port:
            not_null_args["Port"] = self.port
        master_user_password = self.get_master_user_password()
        if master_user_password:
            not_null_args["MasterUserPassword"] = master_user_password
        if self.option_group_name:
            not_null_args["OptionGroupName"] = self.option_group_name
        if self.preferred_backup_window:
            not_null_args["PreferredBackupWindow"] = self.preferred_backup_window
        if self.preferred_maintenance_window:
            not_null_args[
                "PreferredMaintenanceWindow"
            ] = self.preferred_maintenance_window
        if self.enable_iam_database_authentication:
            not_null_args[
                "EnableIAMDbClusterAuthentication"
            ] = self.enable_iam_database_authentication
        if self.backtrack_window:
            not_null_args["BacktrackWindow"] = self.backtrack_window
        if self.cloudwatch_logs_exports:
            not_null_args[
                "CloudwatchLogsExportConfiguration"
            ] = self.cloudwatch_logs_exports
        if self.engine_version:
            not_null_args["EngineVersion"] = self.engine_version
        if self.allow_major_version_upgrade:
            not_null_args["AllowMajorVersionUpgrade"] = self.allow_major_version_upgrade
        if self.db_instance_parameter_group_name:
            not_null_args[
                "DBInstanceParameterGroupName"
            ] = self.db_instance_parameter_group_name
        if self.domain:
            not_null_args["Domain"] = self.domain
        if self.domain_iam_role_name:
            not_null_args["DomainIAMRoleName"] = self.domain_iam_role_name
        if self.scaling_configuration:
            not_null_args["ScalingConfiguration"] = self.scaling_configuration
        if self.deletion_protection:
            not_null_args["DeletionProtection"] = self.deletion_protection
        if self.enable_http_endpoint:
            not_null_args["EnableHttpEndpoint"] = self.enable_http_endpoint
        if self.copy_tags_to_snapshot:
            not_null_args["CopyTagsToSnapshot"] = self.copy_tags_to_snapshot
        if self.enable_global_write_forwarding:
            not_null_args[
                "EnableGlobalWriteForwarding"
            ] = self.enable_global_write_forwarding
        if self.db_instance_class:
            not_null_args["DBClusterInstanceClass"] = self.db_instance_class
        if self.allocated_storage:
            not_null_args["AllocatedStorage"] = self.allocated_storage
        if self.storage_type:
            not_null_args["StorageType"] = self.storage_type
        if self.iops:
            not_null_args["Iops"] = self.iops
        if self.auto_minor_version_upgrade:
            not_null_args["AutoMinorVersionUpgrade"] = self.auto_minor_version_upgrade
        if self.monitoring_interval:
            not_null_args["MonitoringInterval"] = self.monitoring_interval
        if self.monitoring_role_arn:
            not_null_args["MonitoringRoleArn"] = self.monitoring_role_arn
        if self.enable_performance_insights:
            not_null_args[
                "EnablePerformanceInsights"
            ] = self.enable_performance_insights
        if self.performance_insights_kms_key_id:
            not_null_args[
                "PerformanceInsightsKMSKeyId"
            ] = self.performance_insights_kms_key_id
        if self.performance_insights_retention_period:
            not_null_args[
                "PerformanceInsightsRetentionPeriod"
            ] = self.performance_insights_retention_period
        if self.serverless_v2_scaling_configuration:
            not_null_args[
                "ServerlessV2ScalingConfiguration"
            ] = self.serverless_v2_scaling_configuration
        if self.network_type:
            not_null_args["NetworkType"] = self.network_type
        if self.manage_master_user_password:
            not_null_args["ManageMasterUserPassword"] = self.manage_master_user_password
        if self.rotate_master_user_password:
            not_null_args["RotateMasterUserPassword"] = self.rotate_master_user_password
        if self.master_iser_secter_kms_key_id:
            not_null_args[
                "MasterUserSecretKmsKeyId"
            ] = self.master_iser_secter_kms_key_id
        if self.engine_mode:
            not_null_args["EngineMode"] = self.engine_mode
        if self.allow_engine_mode_change:
            not_null_args["AllowEngineModeChange"] = self.allow_engine_mode_change

        service_client = self.get_service_client(aws_client)
        try:
            db_cluster_identifier = self.get_db_cluster_identifier()
            create_response = service_client.modify_db_cluster(
                DBClusterIdentifier=db_cluster_identifier,
                **not_null_args,
            )
            logger.debug(f"Update Response: {create_response}")
            resource_dict = create_response.get("Db Cluster", {})

            # Validate resource creation
            if resource_dict is not None:
                print_info(f"Db Cluster updated: {self.get_resource_name()}")
                self.active_resource = create_response
                return True
        except Exception as e:
            print_error(f"{self.get_resource_type()} could not be created.")
            print_error(e)
        return False<|MERGE_RESOLUTION|>--- conflicted
+++ resolved
@@ -235,11 +235,7 @@
     skip_final_snapshot: Optional[bool] = True
     final_db_snapshot_identifier: Optional[str] = None
 
-<<<<<<< HEAD
-    # Cache secret_data
-    cached_secret_data: Optional[Dict[str, Any]] = None
-
-    # Variables needed for update function
+    # Parameters for update function
     new_db_cluster_identifier: Optional[str] = None
     apply_immediately: Optional[bool] = None
     cloudwatch_logs_exports: Optional[List[str]] = None
@@ -250,8 +246,9 @@
     master_iser_secter_kms_key_id: Optional[str] = None
     allow_engine_mode_change: Optional[bool] = None
 
-=======
->>>>>>> e3aacfe9
+    # Cache secret_data
+    cached_secret_data: Optional[Dict[str, Any]] = None
+
     def get_db_cluster_identifier(self):
         return self.db_cluster_identifier or self.name
 
@@ -434,7 +431,7 @@
         if self.source_region:
             not_null_args["SourceRegion"] = self.source_region
 
-        # Step 3: Create DbCluster
+        # Step 3: Create DBCluster
         service_client = self.get_service_client(aws_client)
         try:
             create_response = service_client.create_db_cluster(
@@ -447,7 +444,7 @@
 
             # Validate database creation
             if database_dict is not None:
-                print_info(f"DbCluster created: {self.get_db_cluster_identifier()}")
+                print_info(f"DBCluster created: {self.get_db_cluster_identifier()}")
                 self.active_resource = create_response
                 return True
         except Exception as e:
@@ -463,7 +460,7 @@
                 if db_instance._create(aws_client):  # type: ignore
                     db_instances_created.append(db_instance)
 
-        # Wait for DbCluster to be created
+        # Wait for DBCluster to be created
         if self.wait_for_creation:
             try:
                 print_info(f"Waiting for {self.get_resource_type()} to be active.")
@@ -582,7 +579,8 @@
         return True
 
     def _update(self, aws_client: AwsApiClient) -> bool:
-        """Update DbCluster"""
+        """Updates the DbCluster"""
+
         print_info(f"Updating {self.get_resource_type()}: {self.get_resource_name()}")
 
         # Step 1: Get the VpcSecurityGroupIds
@@ -592,8 +590,6 @@
             if vpc_stack_sg is not None:
                 logger.debug(f"Using SecurityGroup: {vpc_stack_sg}")
                 vpc_security_group_ids = [vpc_stack_sg]
-
-        service_client = self.get_service_client(aws_client)
 
         # create a dict of args which are not null, otherwise aws type validation fails
         not_null_args: Dict[str, Any] = {}
@@ -701,22 +697,23 @@
         if self.allow_engine_mode_change:
             not_null_args["AllowEngineModeChange"] = self.allow_engine_mode_change
 
+        # Step 2: Update DBCluster
         service_client = self.get_service_client(aws_client)
         try:
             db_cluster_identifier = self.get_db_cluster_identifier()
-            create_response = service_client.modify_db_cluster(
+            update_response = service_client.modify_db_cluster(
                 DBClusterIdentifier=db_cluster_identifier,
                 **not_null_args,
             )
-            logger.debug(f"Update Response: {create_response}")
-            resource_dict = create_response.get("Db Cluster", {})
-
-            # Validate resource creation
+            logger.debug(f"DBCluster: {update_response}")
+            resource_dict = update_response.get("DBCluster", {})
+
+            # Validate resource update
             if resource_dict is not None:
-                print_info(f"Db Cluster updated: {self.get_resource_name()}")
-                self.active_resource = create_response
+                print_info(f"DBCluster updated: {self.get_resource_name()}")
+                self.active_resource = update_response
                 return True
         except Exception as e:
-            print_error(f"{self.get_resource_type()} could not be created.")
+            print_error(f"{self.get_resource_type()} could not be updated.")
             print_error(e)
         return False