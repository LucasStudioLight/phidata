--- conflicted
+++ resolved
@@ -1,10 +1,6 @@
 [project]
 name = "phidata"
-<<<<<<< HEAD
 version = "1.7.0"
-=======
-version = "1.6.3"
->>>>>>> 116340fb
 description = "Building blocks for Data Engineering"
 requires-python = ">=3.7"
 readme = "README.md"
@@ -14,11 +10,7 @@
 
 dependencies = [
   "boto3",
-<<<<<<< HEAD
   "phiterm==1.7.0",
-=======
-  "phiterm==1.6.3",
->>>>>>> 116340fb
   "pyarrow",
   "pydantic",
 ]
