--- conflicted
+++ resolved
@@ -104,11 +104,7 @@
             default_ws_name = url.split("/")[-1].split(".")[0]
         else:
             # Get default_ws_name from template
-<<<<<<< HEAD
-            default_ws_name = TEMPLATE_TO_NAME_MAP.get(ws_template, "ai-app")
-=======
             default_ws_name = TEMPLATE_TO_NAME_MAP.get(ws_template, "agent-app")
->>>>>>> 25e3ac32
         logger.debug(f"Asking for ws name with default: {default_ws_name}")
         # Ask user for workspace name if not provided
         ws_dir_name = Prompt.ask("Workspace Name", default=default_ws_name, console=console)
@@ -305,10 +301,6 @@
                 workspace=WorkspaceCreate(
                     ws_name=new_workspace_name,
                     git_url=git_remote_origin_url,
-<<<<<<< HEAD
-                    is_active_for_user=True,
-=======
->>>>>>> 25e3ac32
                 ),
                 # team=team,
             )
